--- conflicted
+++ resolved
@@ -14,11 +14,7 @@
 from typing import Any, Union
 
 import geff
-<<<<<<< HEAD
-=======
-import networkx as nx
 import numpy as np
->>>>>>> 3cb7f2b0
 import pandas as pd
 import pydantic
 import zarr
@@ -165,9 +161,6 @@
         "geff_metadata": geff_metadata,
     }
 
-<<<<<<< HEAD
-    layers += [
-=======
     zarrgeff = zarr.open(path, mode="r")
     np_to_pd_dtype = {
         np.dtype(np.int8): pd.Int8Dtype(),
@@ -191,8 +184,7 @@
         else:
             pass
 
-    return [
->>>>>>> 3cb7f2b0
+    layers += [
         (
             tracks_napari,
             {
@@ -240,42 +232,6 @@
         elif axis.type == "space":
             spatial_axes_names.append(axis.name)
 
-<<<<<<< HEAD
-=======
-    return node_to_tid, track_graph
-
-
-def get_display_axes(
-    geff_metadata: GeffMetadata,
-) -> tuple[list[str], str | None]:
-    """Get display axes from geff metadata.
-
-    Inspects geff_metadata.axes and geff_metadata.display_hints
-    to determine the display axes in the order of time, depth, vertical,
-    horizontal. At most 4 spatiotemporal axes are returned, even if
-    more are present, as napari tracks layer only supports 4 axes on
-    top of track ID.
-
-    Parameters
-    ----------
-    geff_metadata : GeffMetadata
-        Metadata object containing axis information.
-
-    Returns
-    -------
-    list[str]
-        List of display axes names in the order of time, depth, vertical, horizontal.
-    """
-    axes = geff_metadata.axes
-    time_axis_name = None
-    spatial_axes_names = []
-    for axis in axes:
-        if axis.type == "time":
-            time_axis_name = axis.name
-        elif axis.type == "space":
-            spatial_axes_names.append(axis.name)
-
->>>>>>> 3cb7f2b0
     # if display hints are provided, we make sure our spatial axis names
     # are ordered accordingly
     display_axis_dict = {}
