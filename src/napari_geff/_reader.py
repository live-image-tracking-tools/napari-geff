--- conflicted
+++ resolved
@@ -54,11 +54,7 @@
     # graph attrs validation
     # Raises pydantic.ValidationError or ValueError
     meta = GeffMetadata(**graph.attrs["geff"])
-<<<<<<< HEAD
-    if meta.position_prop is None and meta.axis_names is None:
-=======
     if meta.axes is None:
->>>>>>> cf090bd0
         return None
     if not meta.directed:
         return None
